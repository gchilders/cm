--- conflicted
+++ resolved
@@ -38,13 +38,8 @@
       mpz_init (n);
       evaluate_parameters_ecpp (argc, argv, n, &print, &filename,
          &verbose, &debug, &trust, &check, &onlys1);
-<<<<<<< HEAD
-      cm_ecpp (n, CM_MODPOLDIR, print, filename, trust, check, verbose,
-         debug, onlys1);
-=======
       cm_ecpp (n, CM_MODPOLDIR, filename, getenv ("CM_ECPP_TMPDIR"),
          print, trust, check, verbose, debug, onlys1);
->>>>>>> 32a77cf3
       mpz_clear (n);
    }
    cm_mpi_clear ();
