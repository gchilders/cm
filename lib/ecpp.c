--- conflicted
+++ resolved
@@ -484,13 +484,9 @@
       qnew = qstar [no_qstar_old + i];
       for (j = 0; j < no_part [i]; j++) {
          D = qnew * d_part [i][j][0];
-<<<<<<< HEAD
          for (k = 0; k < no_exclude; k++)
             if (D == (int_cl_t)exclude[k]) D = 16; 
-         if (D % 16 != 0) {
-=======
          if (D % 16 != 0 && h [(-D) / 2 - 1] <= hmax) {
->>>>>>> c21407d5
             Dno = 1 + d_part [i][j][1];
             if (Dno <= max_factors) {
                hprime = (hmaxprime > 0 ?
@@ -1428,7 +1424,6 @@
 
          t_old = 0;
          while (mpz_sizeinbase (N, 2) > 64) {
-			uint_cl_t Dcurrmax;
             c = (mpz_t**) realloc (c, (*depth + 1) * sizeof (mpz_t *));
             c [*depth] = (mpz_t *) malloc (4 * sizeof (mpz_t));
             for (i = 0; i < 4; i++)
@@ -1436,24 +1431,13 @@
             mpz_set (c [*depth][0], N);
             cm_timer_start (clock);
             if (verbose) {
-<<<<<<< HEAD
                printf("Stage 1 %.2f%% done\n", 100.0 * (1 - pow((double)mpz_sizeinbase (N, 2) / L, 4)));
-               printf ("Size [%4i]: %6li bits\n", *depth,
-                     mpz_sizeinbase (N, 2));
-               fflush (stdout);
-            }
-            Dcurrmax = mpz_sizeinbase (N, 2);
-            Dcurrmax = CM_MAX (1ul << 20, ((Dcurrmax * Dcurrmax) >> 4) << 2); 
-            d = find_ecpp_discriminant (c [*depth][2], c [*depth][3], N, Dcurrmax,
-                  hmaxprime, h, delta,
-=======
                printf ("Size [%4i]: %6lu bits\n", *depth,
                      (unsigned long int) mpz_sizeinbase (N, 2));
                fflush (stdout);
             }
             d = find_ecpp_discriminant (c [*depth][2], c [*depth][3], N, Dmax,
                   hmax, hmaxprime, h, delta,
->>>>>>> c21407d5
 #ifndef WITH_MPI
                   primorialB,
 #endif
