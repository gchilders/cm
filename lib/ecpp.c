/*

ecpp.c - code for computing ECPP certificates

Copyright (C) 2021, 2022 Andreas Enge

This file is part of CM.

CM is free software; you can redistribute it and/or modify it under
the terms of the GNU General Public License as published by the
Free Software Foundation; either version 3 of the license, or (at your
option) any later version.

CM is distributed in the hope that it will be useful, but WITHOUT ANY
WARRANTY; without even the implied warranty of MERCHANTABILITY or
FITNESS FOR A PARTICULAR PURPOSE. See the GNU General Public License
for more details.

You should have received a copy of the GNU General Public License along
with CM; see the file COPYING. If not, write to the Free Software
Foundation, Inc., 59 Temple Place - Suite 330, Boston, MA 02111-1307, USA.
*/

#include "cm-impl.h"

static void compute_h (unsigned int *h, uint_cl_t Dmax, const char* tmpdir,
   cm_stat_t stat);
static void compute_qstar (long int *qstar, mpz_srcptr p, long int *q,
   int no);
static int_cl_t** compute_signed_discriminants (int *no_d, long int *qstar,
   int no_qstar, uint_cl_t Dmax, int sign);
static int_cl_t** compute_discriminants (int *no_d, long int *qstar,
   int no_qstar_old, int no_qstar_new, unsigned int max_factors,
   uint_cl_t Dmax, uint_cl_t hmaxprime, unsigned int *h);
static int disc_cmp (const void* d1, const void* d2);
static int_cl_t* compute_sorted_discriminants (int *no_d, long int *qstar,
   int no_qstar_old, int no_qstar_new, unsigned int max_factors,
   uint_cl_t Dmax, uint_cl_t hmaxprime, unsigned int *h);
static double expected_no_curves (long int *qstar, int no_qstar_old,
   int no_qstar_new, unsigned int max_factors, uint_cl_t Dmax,
   uint_cl_t hmaxprime, unsigned int *h);
static void compute_qroot (mpz_t *qroot, long int *qstar, int no_qstar,
#ifndef WITH_MPI
   mpz_srcptr p,
#endif
   cm_stat_t stat);
static void sqrt_d (mpz_ptr Droot, int_cl_t d, mpz_srcptr N,
   long int *qstar, int no_qstar, mpz_t *qroot);
static int curve_cardinalities (mpz_t *n, mpz_srcptr N,
   int_cl_t d, long int *qstar, int no_qstar, mpz_t *qroot);
static int card_cmp (const void* c1, const void* c2);
static void trial_div (mpz_t *l, mpz_t *n, int no_n,
#ifndef WITH_MPI
   mpz_srcptr primorialB,
#endif
   cm_stat_t stat);
static int_cl_t contains_ecpp_discriminant (mpz_ptr n, mpz_ptr l,
   mpz_srcptr N, mpz_t *card, mpz_t *l_list, int_cl_t *d, int no_card,
   const unsigned int delta, bool debug, cm_stat_t stat);
static int_cl_t find_ecpp_discriminant (mpz_ptr n, mpz_ptr l, mpz_srcptr N,
   uint_cl_t Dmax, uint_cl_t hmaxprime, unsigned int *h,
   const unsigned int delta,
#ifndef WITH_MPI
   mpz_srcptr primorialB,
#endif
   unsigned long int B, bool debug, cm_stat_t stat);
static void ecpp_param_init (cm_param_ptr param, uint_cl_t d);
static mpz_t** ecpp1 (int *depth, mpz_srcptr p, char *filename,
   char *tmpdir, bool verbose, bool debug, cm_stat_ptr stat);
static void ecpp2 (mpz_t **cert2, mpz_t **cert1, int depth,
   char *filename, const char* modpoldir, bool verbose,
   bool debug, cm_stat_ptr stat);

/*****************************************************************************/

void cm_ecpp_compute_h_chunk (unsigned int *h, uint_cl_t Dmin, uint_cl_t Dmax)
   /* Assuming that h is an array of length (Dmax-Dmin)/2 for Dmin and Dmax
      both divisible by 4, compute in h [(|D|-Dmin)/2-1] the class number
      for fundamental discriminants D such that Dmin < |D| <= Dmax.
      Non-fundamental positions need not contain the class number.
      Precisely, h [(|D|-Dmin)/2-1] counts the number of quadratic forms
      [A, B, C] such that 0 <= |B| <= A <= C of discriminant D = B^2-4*A*C,
      and B>=0 if |B| = A or A = C. We may include in this count some or
      all of the non-primitive forms, since they belong to non-fundamental
      discriminants. */
{
   uint_cl_t Dmin2, Dmax2, length, D2, A, B, A2, Amax, Alocmax, i;

   if (Dmin % 4 != 0 || Dmax % 4 != 0) {
      printf ("***** Error: cm_ecpp_compute_h_chunk called with "
         "parameters not divisible by 4.\n");
      exit (1);
   }

   Dmin2 = Dmin / 2;
   Dmax2 = Dmax / 2;
   length = Dmax2 - Dmin2;
   for (i = 0; i < length; i++)
      h [i] = 0;

   Amax = (uint_cl_t) sqrt (Dmax / 3.0);

   /* Consider forms with B=0. */
   Alocmax = (uint_cl_t) sqrt (Dmax2);
   for (A = 1; A <= Alocmax; A++) {
      A2 = 2 * A;
      /* Compute D2 = |D| / 2 corresponding to C = A. */
      D2 = A2 * A;
      if (D2 <= Dmin2)
         D2 += A2 * ((Dmin2 - D2 + A2) / A2);
      for (i = D2 - Dmin2 - 1; i < length; h [i]++, i += A2);
   }

   /* Consider forms with 0 < B = A <= C. */
   for (A = 1; A <= Amax; A++) {
      A2 = 2 * A;
      /* Compute D2 corresponding to C = A. */
      D2 = 3*A*A / 2;
      if (D2 <= Dmin2)
         D2 += A2 * ((Dmin2 - D2 + A2) / A2);
      for (i = D2 - Dmin2 - 1; i < length; h [i]++, i += A2);
   }

   /* Consider forms with 0 < |B| < A <= C. */
   for (B = 1; B < Amax; B++) {
      Alocmax = (uint_cl_t) sqrt ((Dmax + B * B) / 4.0);
      for (A = B + 1; A <= Alocmax; A++) {
         A2 = 2 * A;
         /* Compute D2 corresponding to C = A; if this is in the correct
            range, then the ambiguous form needs to be counted once. */
         D2 = (A2 - B) * (A2 + B) / 2;
         if (D2 > Dmin2) {
            h [D2 - Dmin2 - 1]++;
            D2 += A2;
         }
         else
            D2 += A2 * ((Dmin2 - D2 + A2) / A2);
         for (i = D2 - Dmin2 - 1; i < length; h [i] += 2, i += A2);
      }
   }
}

/*****************************************************************************/

static void compute_h (unsigned int *h, uint_cl_t Dmax, const char *tmpdir,
   cm_stat_t stat)
   /* The function behaves as compute_h_chunk (h, 0, Dmax), but computing
      the class numbers in ranges of 100000 (that is, 50000 discriminants
      at a time). Experimentally, this optimises the running time on my
      laptop for Dmax=10^7. The optimal value probably depends on the cache
      size. If tmpdir is given, it tries to read and write the result from
      and to a file in this directory. */
{
   const uint_cl_t size = 100000;
   uint_cl_t last;
   int chunks;
   bool read;
#ifdef WITH_MPI
   MPI_Status status;
   int sent, received, rank, job;
   double t, t_worker;
#else
   int i;
#endif

   /* Try to read the class numbers from a file. */
   cm_timer_start (stat->timer [5]);
   if (tmpdir)
      read = cm_file_read_h (tmpdir, h, (unsigned int) log2 (Dmax) - 1);
   else
      read = false;
   cm_timer_stop (stat->timer [5]);

   if (!read) {

      if (Dmax % 4 != 0) {
         printf ("***** Error: compute_h called with parameter not "
                 "divisible by 4.\n");
         exit (1);
      }

      chunks = (Dmax + size - 1) / size;
#ifndef WITH_MPI
      cm_timer_continue (stat->timer [5]);
      for (i = 0; i < chunks; i++) {
         last = (i + 1) * size;
         if (last > Dmax)
            last = Dmax;
         cm_ecpp_compute_h_chunk (h + i * size / 2, i * size, last);
      }
      cm_timer_stop (stat->timer [5]);
#else
      cm_timer_continue (stat->timer [5]);
      sent = 0;
      received = 0;
      t = stat->timer [5]->elapsed;
      while (received < chunks) {
         if (sent < chunks && (rank = cm_mpi_queue_pop ()) != -1) {
            last = (sent + 1) * size;
            if (last > Dmax)
               last = Dmax;
            cm_mpi_submit_h_chunk (rank, sent, sent * size, last);
            sent++;
         }
         else {
            MPI_Recv (&job, 1, MPI_INT, MPI_ANY_SOURCE, MPI_ANY_TAG,
               MPI_COMM_WORLD, &status);
            rank = status.MPI_SOURCE;
            cm_mpi_get_h_chunk (h + job * size / 2, rank, &t_worker);
            t += t_worker;
            cm_mpi_queue_push (rank);
            received++;
         }
      }
      cm_timer_stop (stat->timer [5]);
      stat->timer [5]->elapsed = t;
#endif
   }

   if (tmpdir && !read) {
      cm_timer_continue (stat->timer [5]);
      cm_file_write_h (tmpdir, h, (unsigned int) log2 (Dmax) - 1);
      cm_timer_stop (stat->timer [5]);
   }
}

/*****************************************************************************/

static void compute_qstar (long int *qstar, mpz_srcptr p, long int *q,
   int no)
   /* Compute and return via qstar an array of no "signed primes" suitable
      for dividing the discriminant to prove the primality of p. The
      entries in qstar are ordered by increasing absolute value (and with
      -8 coming before 8 to break the tie). On first call, *q should be 0;
      it is then replaced by the last found signed prime, and should be
      given for later calls to continue with the next signed primes.
      qstar needs to be initialised to the correct size. */
{
   int i;

   i = 0;
   while (i < no) {
      if (*q == 0)
         *q = -3;
      else if (*q == -3)
         *q = -4;
      else if (*q == -4)
         *q = 5;
      else if (*q == 5)
         *q = -7;
      else if (*q == -7)
         *q = -8;
      else if (*q == -8)
         *q = 8;
      else if (*q == 8)
         *q = -11;
      else {
         if (*q > 0)
            *q = cm_nt_next_prime (*q);
         else
            *q = cm_nt_next_prime (-*q);
         if (*q % 4 == 3)
            *q = -*q;
      }

      if (mpz_si_kronecker (*q, p) == 1) {
         qstar [i] = *q;
         i++;
      }
   }
}

/*****************************************************************************/

static int_cl_t** compute_signed_discriminants (int *no_d, long int *qstar,
   int no_qstar, uint_cl_t Dmax, int sign)
   /* Given an array of no_qstar "signed primes" qstar (ordered by
      increasing absolute value), return an array of fundamental
      discriminants of the given sign with factors from the list and of
      absolute value bounded above by Dmax, and return their number in no_d.
      For our purposes, 1 counts as a positive discriminant.
      Each element of the array is again an array (of fixed length)
      recording additional information on the discriminant. So far:
      0: discriminant
      1: number of prime factors (this is needed later for h/g)
      The task feels like it could be written in a few lines in a
      functional programming language; as a graph traversal, it is also
      readily implemented in C with "manual" backtracking. */
{
   int_cl_t **d;
      /* result */
   int_cl_t D;
      /* currently considered discriminant */
   int Dq [16];
      /* its prime factors as indices in qstar */
   int Dno;
      /* number of its prime factors, which is also the level in the tree */
   int Dqmax;
      /* largest index in qstar of one of its prime factors */
   unsigned int no;
      /* number of found discriminants so far */
   int no_factors;
   mpz_t tmp, bin;
   bool small;
   int k;

   /* The algorithm assumes that at least the primes in qstar are of
      suitable size; otherwise, forget the largest ones. */
   while (no_qstar > 0
          && (  (qstar [no_qstar-1] > 0
                 && (uint_cl_t) (qstar [no_qstar-1]) > Dmax)
             || (qstar [no_qstar-1] < 0
                 && (uint_cl_t) (-qstar [no_qstar-1]) > Dmax)))
      no_qstar--;

   /* Compute the maximal number of factors that can fit under Dmax. */
   no_factors = 0;
   mpz_init_set_ui (tmp, 1);
   small = true;
   while (no_factors < no_qstar && small) {
      if (qstar [no_factors] > 0)
         mpz_mul_ui (tmp, tmp, (unsigned long int) (qstar [no_factors]));
      else
         mpz_mul_ui (tmp, tmp, (unsigned long int) (-qstar [no_factors]));
      if (mpz_cmp_ui (tmp, Dmax) <= 0)
         no_factors++;
      else
         small = false;
   }

   /* Compute an upper bound on the possible number of discriminants. */
   mpz_init (bin);
   mpz_set_ui (tmp, 0);
   for (k = 0; k <= no_factors; k++) {
      mpz_bin_uiui (bin, no_qstar, k);
      mpz_add (tmp, tmp, bin);
   }
   if (mpz_cmp_ui (tmp, Dmax / 2) > 0)
      no = Dmax / 2;
   else
      no = mpz_get_ui (tmp);
   mpz_clear (bin);
   mpz_clear (tmp);

   d = (int_cl_t **) malloc (no * sizeof (int_cl_t *));

   no = 0;
   D = 1;
   Dno = 0;
   Dqmax = -1;
   if (sign == 1 && Dmax > 0) {
      d [no] = (int_cl_t *) malloc (2 * sizeof (int_cl_t));
      d [no][0] = 1;
      d [no][1] = 0;
      no++;
   }
   if (no_qstar >= 1) {
   /* Loop until we reach the last discriminant; in our depth first tree
      traversal, this is the one with only one prime factor, which is the
      largest one possible. */
      while (Dno != 1 || Dqmax != no_qstar - 1) {
         if (Dqmax < no_qstar - 1
               && (   (D > 0 && (uint_cl_t)   D  < Dmax)
                  || (D < 0 && (uint_cl_t) (-D) < Dmax)))
            /* Add a level. */
            Dno++;
         else {
            /* Backtrack: If possible, stay at the same level and remove the
               current prime to replace it by the next candidate. If the
               current prime is already the largest one, we need to go one
               level up. Also if the current discriminant is already too
               large, there is no point in trying even larger primes, and we
               need to go one level up. Notice that if -8 and 8 are elements
               of qstar, the list is not strictly increasing: So when
               Dmax==8, we have to continue even when |D|==Dmax. */
            if (Dqmax == no_qstar - 1
                  || (D > 0 && (uint_cl_t)   D  > Dmax)
                  || (D < 0 && (uint_cl_t) (-D) > Dmax)) {
               D /= qstar [Dqmax];
               Dno--;
               Dqmax = Dq [Dno - 1];
            }
            /* On this level, remove the current prime. */
            D /= qstar [Dqmax];
         }
         /* Add one larger prime. After the "if" case above, Dqmax is the
            index of the currently largest prime; after the "else" case, it
            is the index of the prime we just removed. In both cases, it
            simply needs to be incremented. */
         Dqmax++;
         Dq [Dno - 1] = Dqmax;
         D *= qstar [Dqmax];

         /* Register the new discriminant if it satisfies the conditions. */
         if (D % 16 != 0 /* only one of -4, -8 and 8 is included */
             && (   (sign > 0 && D > 0 && (uint_cl_t)   D  <= Dmax)
                 || (sign < 0 && D < 0 && (uint_cl_t) (-D) <= Dmax))) {
            d [no] = (int_cl_t *) malloc (2 * sizeof (int_cl_t));
            d [no][0] = D;
            d [no][1] = Dno;
            no++;
         }
      }
   }

   *no_d = no;
   d = realloc (d, no * sizeof (int_cl_t *));

   return d;
}

/*****************************************************************************/

static int_cl_t** compute_discriminants (int *no_d, long int *qstar,
   int no_qstar_old, int no_qstar_new, unsigned int max_factors,
   uint_cl_t Dmax, uint_cl_t hmaxprime, unsigned int *h)
   /* Given an array of no_qstar_old + no_qstar_new "signed primes" qstar
      (ordered by increasing absolute value), return an array of negative
      fundamental discriminants with factors from the list and of absolute
      value bounded above by Dmax, and return their number in no_d.
      Moreover, each discriminant must contain at least one prime larger
      from the last no_qstar_new ones.
      If it is different from 0, then hmaxprime furthermore is an upper
      bound on the largest prime factor of the class number. Specifying it
      will result in the class numbers being factored, which takes
      additional time.
      Each element of the array is again an array (of fixed length)
      recording additional information on the discriminant. So far:
      0: discriminant
      1: class number h
      2: h/g, the class number relative to the genus field
      3: largest prime factor of h (only computed when hmax>0, otherwise
         it is set to 0)
      The additional input h is a precomputed array in which h [(-d)/2]
      contains the class number of the fundamental discriminant d. */
{
   int_cl_t **d;
      /* result */
   int_cl_t ***d_part;
      /* partial results, one for each new element of qstar */
   int *no_part;
      /* lengths of the partial results */
   int no;
   int_cl_t qnew, D, Dno;
   uint_cl_t hprime;
      /* largest prime factor of the class number, or 0 if not computed */
   int i, j, k;
   long int exclude[50];
   int no_exclude = 0;
   FILE *exclude_file;

   exclude_file = fopen("exclude.txt", "r");
   if (exclude_file != NULL) {
      while (fscanf(exclude_file, "%ld", &exclude[no_exclude]) == 1) {
         no_exclude++;
         if (no_exclude == 50) break;
      }
      fclose(exclude_file);
   }

   d_part = (int_cl_t ***) malloc (no_qstar_new * sizeof (int_cl_t **));
   no_part = (int *) malloc (no_qstar_new * sizeof (int));
   for (i = 0; i < no_qstar_new; i++) {
      qnew = qstar [no_qstar_old + i];
      /* Compute all discriminants with primes less than qnew in absolute
         value that can be multiplied by qnew to obtain a suitable
         candidate. */
      if (qnew > 0)
         d_part [i] = compute_signed_discriminants (&(no_part [i]),
            qstar, no_qstar_old + i, Dmax / qnew, -1);
      else
         d_part [i] = compute_signed_discriminants (&(no_part [i]),
            qstar, no_qstar_old + i, Dmax / (-qnew), +1);
   }

   /* Filter all suitable discriminants and concatenate the lists. */
   no = 0;
   for (i = 0; i < no_qstar_new; i++)
      no += no_part [i];
   d = (int_cl_t **) malloc (no * sizeof (int_cl_t *));

   no = 0;
   for (i = 0; i < no_qstar_new; i++) {
      qnew = qstar [no_qstar_old + i];
      for (j = 0; j < no_part [i]; j++) {
         D = qnew * d_part [i][j][0];
         for (k = 0; k < no_exclude; k++)
            if (D == (int_cl_t)exclude[k]) D = 16; 
         if (D % 16 != 0) {
            Dno = 1 + d_part [i][j][1];
            if (Dno <= max_factors) {
               hprime = (hmaxprime > 0 ?
                         cm_nt_largest_factor (h [(-D) / 2 - 1]) : 0);
               if (hprime <= hmaxprime) {
                  d [no] = (int_cl_t *) malloc (4 * sizeof (int_cl_t));
                  d [no][0] = D;
                  d [no][1] = h [(-D) / 2 - 1];
                  d [no][2] = d [no][1] >> (Dno - 1);
                  d [no][3] = hprime;
                  no++;
               }
            }
         }
         free (d_part [i][j]);
      }
      free (d_part [i]);
   }
   free (d_part);
   free (no_part);

   *no_d = no;
   d = realloc (d, no * sizeof (int_cl_t *));

   return d;
}

/*****************************************************************************/

static int disc_cmp (const void* d1, const void* d2)
{
   int_cl_t *D1, *D2;

   D1 = (*((int_cl_t **) d1));
   D2 = (*((int_cl_t **) d2));

   /* First sort by increasing h/g. */
   if (D1 [2] < D2 [2])
      return -1;
   else if (D1 [2] > D2 [2])
      return +1;
   else
      /* Then sort by increasing h. */
      if (D1 [1] < D2 [1])
         return -1;
      else if (D1 [1] > D2 [1])
         return +1;
      else
         /* Finally sort by increasing |d|. */
         if (D1 [0] < D2 [0])
            return +1;
         else if (D1 [0] > D2 [0])
            return -1;
         else
            return 0;
}

/*****************************************************************************/

static int_cl_t* compute_sorted_discriminants (int *no_d, long int *qstar,
   int no_qstar_old, int no_qstar_new, unsigned int max_factors,
   uint_cl_t Dmax, uint_cl_t hmaxprime, unsigned int *h)
   /* The function takes the same parameters as compute_discriminants (and
      most of them are just passed through). But instead of an unsorted
      double array, it returns a simple array of discriminants sorted
      according to the usefulness in ECPP. */
{
   int_cl_t **dlist;
   int_cl_t *d;
   int i;

   dlist = compute_discriminants (no_d, qstar, no_qstar_old, no_qstar_new,
      max_factors, Dmax, hmaxprime, h);
   if (*no_d > 0)
      qsort (dlist, *no_d, sizeof (int_cl_t *), disc_cmp);

   d = (int_cl_t *) malloc (*no_d * sizeof (int_cl_t));
   for (i = 0; i < *no_d; i++) {
      d [i] = dlist [i][0];
      free (dlist [i]);
   }
   free (dlist);

   return d;
}

/*****************************************************************************/

static double expected_no_curves (long int *qstar, int no_qstar_old,
   int no_qstar_new, unsigned int max_factors, uint_cl_t Dmax,
   uint_cl_t hmaxprime, unsigned int *h)
   /* The function takes the same parameters as compute_discriminants (and
      most of them are just passed through). It returns the expected
      number of curve cardinalities obtained from the list of discriminants
      computed by compute_discriminants. */
{
   int_cl_t **dlist;
   int no_d;
   double exp_card;
      /* the expected number of curve cardinalities; the sum over
         #twists * (g/h) */
   int i;

   dlist = compute_discriminants (&no_d, qstar, no_qstar_old, no_qstar_new,
      max_factors, Dmax, hmaxprime, h);

   exp_card = 0;
   for (i = 0; i < no_d; i++) {
      if (dlist [i][0] == -3)
         exp_card += 6.0;
      else if (dlist [i][0] == -4)
         exp_card += 4.0;
      else
         exp_card += 2.0 / dlist [i][2];
      free (dlist [i]);
   }
   free (dlist);

   return exp_card;
}

/*****************************************************************************/

static void compute_qroot (mpz_t *qroot, long int *qstar, int no_qstar,
#ifndef WITH_MPI
   mpz_srcptr p,
#endif
   cm_stat_t stat)
   /* Compute in qroot the square roots of the no_qstar elements of qstar
      (assumed to be squares) modulo p. qroot needs to be initialised to
      the correct size, and its entries need to be initialised as well. */
{
#ifndef WITH_MPI
   unsigned int e;
   mpz_t r, z;
   int i;
#else
   MPI_Status status;
   int sent, received, rank, job;
   double t, t_worker;
#endif

#ifndef WITH_MPI
   cm_timer_continue (stat->timer [0]);
   mpz_init (r);
   mpz_init (z);
   e = cm_nt_mpz_tonelli_generator (r, z, p);
   for (i = 0; i < no_qstar; i++)
      cm_nt_mpz_tonelli_si_with_generator (qroot [i], qstar [i],
         p, e, r, z);
   mpz_clear (r);
   mpz_clear (z);
   cm_timer_stop (stat->timer [0]);
#else
   sent = 0;
   received = 0;
   t = cm_timer_get (stat->timer [0]);
      /* Memorise CPU time to avoid confusion with server CPU time. */
   cm_timer_continue (stat->timer [0]);
   while (received < no_qstar) {
      if (sent < no_qstar && (rank = cm_mpi_queue_pop ()) != -1) {
         cm_mpi_submit_tonelli (rank, sent, qstar [sent]);
         sent++;
      }
      else {
         /* There is either nothing to send, or all workers are busy.
            Wait for a result. */
         MPI_Recv (&job, 1, MPI_INT, MPI_ANY_SOURCE, MPI_ANY_TAG,
            MPI_COMM_WORLD, &status);
         rank = status.MPI_SOURCE;
         cm_mpi_get_tonelli (qroot [job], rank, &t_worker);
         t += t_worker;
         cm_mpi_queue_push (rank);
         received++;
      }
   }
   cm_timer_stop (stat->timer [0]);
   stat->timer [0]->elapsed = t;
      /* Restore CPU time containing all the workers, while keeping
         the wallclock time as measured by the server. */
#endif
}

/*****************************************************************************/

static void sqrt_d (mpz_ptr Droot, int_cl_t d, mpz_srcptr N,
   long int *qstar, int no_qstar, mpz_t *qroot)
   /* Given a discriminant d which factors over the array of no_qstar
      signed primes qstar, and given the roots of qstar modulo N in qroot,
      compute and return in Droot the root of the d.
      By trial dividing d over qstar, it is enough to multiply the
      corresponding roots together; however, the "even primes" need special
      care, in particular for the sign of 8. */
{
   int i;

   mpz_set_ui (Droot, 1);
   for (i = 0; i < no_qstar; i++)
      if (qstar [i] % 2 != 0 && d % qstar [i] == 0) {
         mpz_mul (Droot, Droot, qroot [i]);
         mpz_mod (Droot, Droot, N);
         d /= qstar [i];
      }
   if (d != 1) {
      for (i = 0; d != qstar [i]; i++);
      mpz_mul (Droot, Droot, qroot [i]);
      mpz_mod (Droot, Droot, N);
   }
}

/*****************************************************************************/

static int curve_cardinalities (mpz_t *n, mpz_srcptr N, int_cl_t d,
   long int *qstar, int no_qstar, mpz_t *qroot)
   /* Given N prime, a list of no_qstar signed primes in qstar, their
      roots modulo N in qroot and a discriminant d that factors over qstar,
      the function computes the array of 0 (in the case that N is not a
      norm in Q(\sqrt d), which happens with probability 1 - 1 / (h/g)),
      2, 4 or 6 (depending on the number of twists) possible cardinalities
      of elliptic curves modulo N with CM by d. The cardinalities are
      stored in n, the entries of which need to be initialised, and their
      number is returned. */
{
   int res;
   mpz_t root, t, v;
   mpz_ptr V;
   int twists;
   bool cornacchia;

   mpz_init (root);
   mpz_init (t);
   if (d == -3 || d == -4) {
      mpz_init (v);
      V = v;
      if (d == -3)
         twists = 6;
      else
         twists = 4;
   }
   else {
      V = NULL;
      twists = 2;
   }

   sqrt_d (root, d, N, qstar, no_qstar, qroot);
   cornacchia = cm_pari_cornacchia (t, V, N, root, d);
   if (cornacchia) {
      res = twists;
      /* Compute the cardinalities of all the twists. */
      mpz_add_ui (n [0], N, 1);
      mpz_add (n [1], n [0], t);
      if (d == -3) {
         /* The sextic twists have trace (\pm t \pm 3*v)/2. */
         mpz_mul_ui (v, v, 3);
         mpz_sub (v, v, t);
         mpz_divexact_ui (v, v, 2);
         mpz_add (n [2], n [0], v);
         mpz_sub (n [3], n [0], v);
         mpz_add (v, v, t);
         mpz_add (n [4], n [0], v);
         mpz_sub (n [5], n [0], v);
      }
      else if (d == -4) {
         /* The quartic twists have trace \pm 2*v. */
         mpz_mul_2exp (v, v, 1);
         mpz_sub (n [2], n [0], v);
         mpz_add (n [3], n [0], v);
      }
      mpz_sub (n [0], n [0], t);
   }
   else
      res = 0;

   if (d == -3 || d == -4)
      mpz_clear (v);
   mpz_clear (root);
   mpz_clear (t);

   return res;
}

/*****************************************************************************/

extern mpz_t* cm_ecpp_compute_cardinalities (int *no_card,
   int_cl_t **card_d, int_cl_t *d, int no_d, mpz_srcptr N,
   long int *qstar, int no_qstar, mpz_t *qroot)
   /* Given a prime N, a list of no_d fastECPP discriminants in d factoring
      over the array qstar of no_qstar signed primes and the array qroot
      of the square roots of qstar modulo N, compute and return the
      array of possible CM cardinalities. The number of cardinalities is
      returned via no_card. The newly allocated array card_d contains for
      each cardinality the associated discriminant. */
{
   mpz_t *res;
   mpz_t **card;
   int *twists;
   int i, j, k;

   /* For each discriminant, compute the potential cardinalities in
      separate memory locations. */
   twists = (int *) malloc (no_d * sizeof (int));
   card = (mpz_t **) malloc (no_d * sizeof (mpz_t *));
   for (i = 0; i < no_d; i++) {
      card [i] = (mpz_t *) malloc (6 * sizeof (mpz_t));
      for (j = 0; j < 6; j++)
         mpz_init (card [i][j]);
   }

   for (i = 0; i < no_d; i++)
      twists [i] = curve_cardinalities (card [i], N, d [i],
         qstar, no_qstar, qroot);

   /* Count the number of obtained cardinalities. */
   *no_card = 0;
   for (i = 0; i < no_d; i++)
      *no_card += twists [i];

   /* Copy the results. */
   res = (mpz_t *) malloc (*no_card * sizeof (mpz_t));
   *card_d = (int_cl_t *) malloc (*no_card * sizeof (int_cl_t));
   k = 0;
   for (i = 0; i < no_d; i++)
      for (j = 0; j < twists [i]; j++) {
         (*card_d) [k] = d [i];
         mpz_init_set (res [k], card [i][j]);
         k++;
      }

   for (i = 0; i < no_d; i++) {
      for (j = 0; j < 6; j++)
         mpz_clear (card [i][j]);
      free (card [i]);
   }
   free (card);
   free (twists);

   return res;
}

/*****************************************************************************/

static void trial_div (mpz_t *l, mpz_t *n, int no_n,
#ifndef WITH_MPI
   mpz_srcptr primorialB,
#endif
   cm_stat_t stat)
   /* primorialB is supposed to be the product of the primes up to the
      smoothness bound B.
      The function removes all occurrences of the primes up to B from the
      no_n entries in n and stores the results in l, which needs to have
      the correct size and all entries of which need to be initialised. */
{
   mpz_t *gcd;
   int i;
#ifdef WITH_MPI
   double t;
#endif

   cm_timer_continue (stat->timer [2]);
   gcd = (mpz_t *) malloc (no_n * sizeof (mpz_t));
   for (i = 0; i < no_n; i++)
      mpz_init (gcd [i]);

   /* Compute in gcd [i] the gcd of n [i] and primorialB. */
#ifndef WITH_MPI
   cm_nt_mpz_tree_gcd (gcd, primorialB, n, no_n);
#else
   cm_mpi_submit_tree_gcd (n, no_n);
   cm_mpi_get_tree_gcd (gcd, no_n, &t);
#endif
   cm_timer_stop (stat->timer [2]);
   stat->counter [2] += no_n;
#ifdef WITH_MPI
   stat->timer [2]->elapsed += t;
#endif

   cm_timer_continue (stat->timer [2]);
   /* Remove the gcd from n [i] and recompute it until all primes
      are removed. */
   for (i = 0; i < no_n; i++) {
      mpz_set (l [i], n [i]);
      while (mpz_cmp_ui (gcd [i], 1ul) != 0) {
         mpz_divexact (l [i], l [i], gcd [i]);
         mpz_gcd (gcd [i], l [i], gcd [i]);
      }
   }

   for (i = 0; i < no_n; i++)
      mpz_clear (gcd [i]);
   free (gcd);
   cm_timer_stop (stat->timer [2]);
}

/*****************************************************************************/

static int card_cmp (const void* c1, const void* c2)
{
   mpz_t *C1, *C2;

   C1 = (*((mpz_t **) c1));
   C2 = (*((mpz_t **) c2));

   /* Sort by the first component. */
   return mpz_cmp (C1 [0], C2 [0]);
}

/*****************************************************************************/

static int_cl_t contains_ecpp_discriminant (mpz_ptr n, mpz_ptr l,
   mpz_srcptr N, mpz_t *card, mpz_t *l_list, int_cl_t *d, int no_card,
   const unsigned int delta, bool debug, cm_stat_t stat)
   /* For the no_card discriminants in d, card is supposed to contain
      corresponding curve cardinalities and l_list their non-smooth parts.
      The function tests whether one of them is suitable to perform one
      step in the ECPP downrun from the (probable) prime N>=787. If one is
      found, the corresponding discriminant from d is returned, and n
      becomes the cardinality of the elliptic curve and l its largest prime
      factor; otherwise 0 is returned and n and l are unchanged.
      delta >= 1 is the minimum number of bits to be gained in this
      step. */

{
   int_cl_t res;
   size_t size_l, size_N;
   int no;
   mpz_t **c;
   int i;
   cm_timer_t timer;
   int counter;
#ifndef WITH_MPI
   int index;
#else
   int *index;
   int batch, max_i;
   int j;
   MPI_Status status;
   int size, rank, job;
   double t, t_worker;
#endif

   res = 0;
   size_N = mpz_sizeinbase (N, 2);

   cm_timer_start (timer);
   counter = 0;
   /* Filter out suitable cardinalities and copy them to a new array;
      each entry is a 2-dimensional array containing the potential prime
      factor and its original index, so that the cardinality and the
      discriminant can be found again after sorting. */
   c = (mpz_t **) malloc (no_card * sizeof (mpz_t *));
   no = 0;
   for (i = 0; i < no_card; i++) {
      /* We need to check whether l > (N^1/4 + 1)^2.
         Let N have e bits, that is, 2^(e-1) <= N < 2^e,
         and l have f bits, that is, 2^(f-1) <= l < 2^f. Then
         (N^(1/4) + 1)^2 = N^(1/2) * (1+1/N^(1/4))^2
         < 2^(e/2) * sqrt (2) for N >= 781.
         So it is sufficient to check that
         f-1 >= (e+1)/2, or equivalently f >= floor (e/2) + 2. */
      size_l = mpz_sizeinbase (l_list [i], 2);
      if (   size_l <= size_N - delta
          && size_l >= size_N / 2 + 2) {
         c [no] = (mpz_t *) malloc (2 * sizeof (mpz_t));
         mpz_init_set (c [no][0], l_list [i]);
         mpz_init_set_ui (c [no][1], i);
         no++;
      }
   }
   c = (mpz_t **) realloc (c, no * sizeof (mpz_t *));

   /* Sort by increasing non-smooth part. */
   if (no > 0)
      qsort (c, no, sizeof (mpz_t *), card_cmp);

#ifndef WITH_MPI
   /* Find the first prime non-smooth part, which is also the
      smallest one. */
   cm_timer_continue (stat->timer [3]);
   for (i = 0; res == 0 && i < no; i++) {
      if (cm_nt_is_prime (c [i][0])) {
         index = mpz_get_ui (c [i][1]);
         res = d [index];
         mpz_set (n, card [index]);
         mpz_set (l, l_list [index]);
      }
      counter++;
   }
   stat->counter [3] += counter;
   cm_timer_stop (stat->timer [3]);
#else
   /* Let each worker do one primality test at a time; stop as soon as one
      of the workers finds a prime, then keep the first one in case several
      workers identify a prime in one batch. */
   t = cm_timer_get (stat->timer [3]);
   cm_timer_continue (stat->timer [3]);
   MPI_Comm_size (MPI_COMM_WORLD, &size);
   batch = size - 1;
   index = (int *) malloc (batch * sizeof (int));
   for (j = 0; j < batch; j++)
      index [j] = -1;
   max_i = (no + batch - 1) / batch;
   for (i = 0; res == 0 && i < max_i; i++) {
      if (i == max_i - 1)
         batch = no - i * batch;
      for (j = 0; j < batch; j++)
         cm_mpi_submit_is_prime (j + 1, j, c [j + i * batch][0]);
      for (j = 0; j < batch; j++) {
         MPI_Recv (&job, 1, MPI_INT, MPI_ANY_SOURCE, MPI_ANY_TAG,
               MPI_COMM_WORLD, &status);
         rank = status.MPI_SOURCE;
         if (cm_mpi_get_is_prime (rank, &t_worker))
            index [job] = mpz_get_ui (c [job + i * batch][1]);
         t += t_worker;
      }
      for (j = 0; res == 0 && j < batch; j++)
         if (index [j] != -1) {
            res = d [index [j]];
            mpz_set (n, card [index [j]]);
            mpz_set (l, l_list [index [j]]);
         }
      counter += batch;
   }
   stat->counter [3] += counter;
   cm_timer_stop (stat->timer [3]);
   stat->timer [3]->elapsed = t;
   free (index);
#endif

   cm_timer_stop (timer);
   if (debug) {
      printf ("    %-8i primality:  (%4.0f)\n",
         counter, cm_timer_wc_get (timer));
      fflush (stdout);
   }

   for (i = 0; i < no; i++) {
      mpz_clear (c [i][0]);
      mpz_clear (c [i][1]);
      free (c [i]);
   }
   free (c);

   return res;
}

/*****************************************************************************/

static int_cl_t find_ecpp_discriminant (mpz_ptr n, mpz_ptr l, mpz_srcptr N,
   uint_cl_t Dmax, uint_cl_t hmaxprime, unsigned int *h,
   const unsigned int delta,
#ifndef WITH_MPI
   mpz_srcptr primorialB,
#endif
   unsigned long int B, bool debug, cm_stat_t stat)
   /* Given a (probable) prime N>=787, return a suitable CM discriminant
      and return the cardinality of an associated elliptic curve in n and
      its largest prime factor in l.
      Dmax, hmaxprime and h are passed through to compute_discriminants.
      delta >= 1 is passed through as the minimum number of bits to be
      gained in this step.
      primorialB is passed through to trial division.
      The smoothness bound B is needed to compute the success probability
      of finding a prime. */
{
   const int max_factors = 7;
   int no_qstar_old, no_qstar_new, no_qstar, no_qstar_delta;
   long int *qstar;
   long int q;
   mpz_t *root, *card, *l_list;
   int_cl_t d;
   int_cl_t *dlist, *d_card;
   int no_d, no_card;
   const double prob_prime = 1.7811
      * log2 (B) / mpz_sizeinbase (N, 2);
      /* According to [FrKlMoWi04], the probability that a number N is
         a B-smooth part times a prime is exp (gamma) * log B / log N. */
   double exp_prime, min_prime;
   int round, i;
   cm_timer_t timer;
#ifdef WITH_MPI
   MPI_Status status;
   int size, rank, job;
   double t, t_worker;
   int batch, max_i;
   int_cl_t **d_card_batch;
   mpz_t **card_batch;
   int *no_card_batch;
   int j;
#endif

   d = 0;
   no_qstar = 0;
   q = 0;
   qstar = (long int *) malloc (0);
   root = (mpz_t *) malloc (0);

#ifdef WITH_MPI
   MPI_Comm_size (MPI_COMM_WORLD, &size);
   cm_mpi_broadcast_N (N);
   no_qstar_delta = size - 1;
#else
   no_qstar_delta = 1;
#endif
   min_prime = 3.0;
      /* With this expected number of suitable cardinalities, there
         should be a good chance of finding at least one; more lead
         to some choice for gaining more bits in one step. */
   round = 0;
   while (d == 0) {
      round++;
      if (debug)
         printf ("  Round %i\n    no_qstar_delta: %i\n",
            round, no_qstar_delta);
      /* Extend the prime list in small pieces until the expectation of
         finding a curve cardinality that is a smooth part times a prime
         becomes sufficiently large. */
      cm_timer_continue (stat->timer [4]);
      no_qstar_old = no_qstar;
      exp_prime = 0.0;
      while (exp_prime < min_prime) {
         no_qstar += no_qstar_delta;
         qstar = (long int *) realloc (qstar, no_qstar * sizeof (long int));
         compute_qstar (qstar + (no_qstar - no_qstar_delta), N, &q,
            no_qstar_delta);
         exp_prime += prob_prime *
            expected_no_curves (qstar, no_qstar - no_qstar_delta,
               no_qstar_delta, max_factors, Dmax, hmaxprime, h);
         if (debug)
            printf ("        no_qstar: %i, exp_prime: %.1f\n",
               no_qstar, exp_prime);
      }

      /* Now compute the list of discriminants containing one of the
         new primes. */
      no_qstar_new = no_qstar - no_qstar_old;
      dlist = compute_sorted_discriminants (&no_d, qstar, no_qstar_old,
         no_qstar_new, max_factors, Dmax, hmaxprime, h);
      cm_timer_stop (stat->timer [4]);
      if (debug) {
         printf ("    no_d: %i\n", no_d);
         fflush (stdout);
      }

      /* Compute (and broadcast in the case of MPI) the square roots of
         the new primes. */
      cm_timer_start (timer);
      root = (mpz_t *) realloc (root, no_qstar * sizeof (mpz_t));
      for (i = no_qstar_old; i < no_qstar; i++)
         mpz_init (root [i]);
      compute_qroot (root + no_qstar_old, qstar + no_qstar_old,
         no_qstar_new,
#ifndef WITH_MPI
         N,
#endif
         stat);
#ifdef WITH_MPI
      cm_timer_continue (stat->timer [0]);
      cm_mpi_broadcast_sqrt (no_qstar_new, qstar + no_qstar_old,
         root + no_qstar_old);
      cm_timer_stop (stat->timer [0]);
#endif
      stat->counter [0] += no_qstar_new;
      cm_timer_stop (timer);
      if (debug) {
         printf ("    %-8i qroot:      (%4.0f)\n",
            no_qstar_new, cm_timer_wc_get (timer));
         fflush (stdout);
      }

      /* Compute the cardinalities of the corresponding elliptic curves. */
      cm_timer_start (timer);
#ifndef WITH_MPI
      cm_timer_continue (stat->timer [1]);
      card = cm_ecpp_compute_cardinalities (&no_card, &d_card, dlist, no_d,
         N, qstar, no_qstar, root);
      cm_timer_stop (stat->timer [1]);
      stat->counter [1] += no_d;
#else
      cm_timer_continue (stat->timer [1]);
      batch = (no_d + size - 2) / (size - 1);
      max_i = (no_d + batch - 1) / batch;
      no_card_batch = (int *) malloc (max_i * sizeof (int));
      d_card_batch = (int_cl_t **) malloc (max_i * sizeof (int_cl_t *));
      card_batch = (mpz_t **) malloc (max_i * sizeof (mpz_t *));
      for (i = 0; i < max_i; i++) {
         rank = cm_mpi_queue_pop ();
         cm_mpi_submit_curve_cardinalities (rank, i, dlist + i * batch,
            (i == max_i - 1 ? no_d - (max_i - 1) * batch : batch));
      }
      cm_timer_stop (stat->timer [1]);
      t = cm_timer_get (stat->timer [1]);
      cm_timer_continue (stat->timer [1]);
      for (i = 0; i < max_i; i++) {
         MPI_Recv (&job, 1, MPI_INT, MPI_ANY_SOURCE, MPI_ANY_TAG,
               MPI_COMM_WORLD, &status);
         rank = status.MPI_SOURCE;
         card_batch [i] = cm_mpi_get_curve_cardinalities (no_card_batch + i,
            d_card_batch + i, rank, &t_worker);
         t += t_worker;
         cm_mpi_queue_push (rank);
      }
      for (no_card = 0, i = 0; i < max_i; i++)
         no_card += no_card_batch [i];
      d_card = (int_cl_t *) malloc (no_card * sizeof (int_cl_t));
      card = (mpz_t *) malloc (no_card * sizeof (mpz_t));
      for (no_card = 0, i = 0; i < max_i; i++) {
         for (j = 0; j < no_card_batch [i]; j++) {
            d_card [no_card + j] = d_card_batch [i][j];
            card [no_card + j][0] = card_batch [i][j][0];
         }
         no_card += no_card_batch [i];
         free (d_card_batch [i]);
         free (card_batch [i]);
      }
      free (no_card_batch);
      free (d_card_batch);
      free (card_batch);
      cm_timer_stop (stat->timer [1]);
      stat->timer [1]->elapsed = t;
      stat->counter [1] += no_d;
#endif
      cm_timer_stop (timer);
      if (debug) {
         printf ("    %-8i Cornacchia: (%4.0f)\n",
            no_d, cm_timer_wc_get (timer));
         fflush (stdout);
      }

      if (no_card > 0) {
         /* Remove smooth parts of cardinalities. */
         cm_timer_start (timer);
         l_list = (mpz_t *) malloc (no_card * sizeof (mpz_t));
         for (i = 0; i < no_card; i++)
            mpz_init (l_list [i]);
         trial_div (l_list, card, no_card,
#ifndef WITH_MPI
            primorialB,
#endif
            stat);
         cm_timer_stop (timer);
         if (debug) {
            printf ("    %-8i trial div:  (%4.0f)\n",
               no_card, cm_timer_wc_get (timer));
            fflush (stdout);
         }

         d = contains_ecpp_discriminant (n, l, N, card, l_list, d_card,
               no_card, delta, debug, stat);

         for (i = 0; i < no_card; i++)
            mpz_clear (l_list [i]);
         free (l_list);
      }

      free (dlist);
      for (i = 0; i < no_card; i++)
         mpz_clear (card [i]);
      free (card);
      free (d_card);

      /* If no discriminants are found in the first round, chances are that
         the class numbers have become quite high, and that the expected
         number of curve cardinalities per discriminant quite low; so we
         should lower our expectations. */
      if (min_prime == 3.0)
         min_prime = 1.0;
      else if (min_prime == 1.0)
         min_prime = 0.5;
      else
         min_prime = 0.25;
   }

#ifdef WITH_MPI
      cm_mpi_clear_N ();
#endif
   for (i = 0; i < no_qstar; i++)
      mpz_clear (root [i]);
   free (root);
   free (qstar);

   if (debug) {
      printf ("    size gain: %lu bits\n",
         mpz_sizeinbase (n, 2) - mpz_sizeinbase (l, 2));
      fflush (stdout);
   }

   return d;
}

/*****************************************************************************/

static mpz_t** ecpp1 (int *depth, mpz_srcptr p, char *filename,
   char* tmpdir, bool verbose, bool debug, cm_stat_ptr stat)
   /* Compute the first step of the ECPP certificate; this is the downrun
      part with the parameters of the elliptic curves.
      The return value is a newly allocated array of depth entries, each
      of which is an array of length 4, containing in this order
      - p_i, a prime to be certified;
      - d_i, the discriminant;
      - n_i, the cardinality of the elliptic curve;
      - l_i, the prime order dividing this cardinality.
      The downrun stops as soon as the prime is less than 2^64.
      If filename is different from NULL, then the function tries to read
      a partial certificate from the file and continues writing to it.
      The stat parameter makes it possible to pass timing information
      to the calling function. */

{
   const size_t L = mpz_sizeinbase (p, 2);
#ifndef WITH_MPI
   const unsigned long int B = (L >= 26008 ? 1ul<<31 :
                                             (L>>4)*(L>>4)*(L>>5));
   const unsigned int delta = (unsigned int) (log2 (B) / 2) + 1;
      /* According to [FrKlMoWi04] the average factor removed by trial
         division up to B, assuming that what remains is prime, is B;
         we impose half of this number of bits as the minimal gain. */
#else
   unsigned long int B;
      /* Computed below. */
   const unsigned int delta = 2;
      /* Since in the parallel version we consider many potential curve
         orders at once and order them by gain, having a small value of
         delta does not make much difference most of the time. For "bad
         primes", it enables us to side-step the issue instead of adding
         more and more qstar, which becomes increasingly difficult. */
#endif
   const uint_cl_t Dmax =
      1ul << CM_MAX (20, (((unsigned long int) ceil (log2 (L*L))) - 2));
      /* We need a value that is a multiple of 4. To limit the number of
         possible values, we choose a power of 2 above the previously
         implemented L^2/4; the minimum of 2^20 leads to a negligible
         running time for the class numbers even on a single core. For a
         hypothetical number of 100000 digits, the value would be 2^35. */
   const uint_cl_t hmaxprime = CM_MAX (29, L>>10);
   mpz_t N;
   mpz_t** c;
   unsigned int *h;
   int_cl_t d;
   FILE *f;
   cm_timer_t clock;
   double t, t_old;
   int i;
#ifndef WITH_MPI
   mpz_t primorialB;
#else
   int size, rank, job;
   MPI_Status status;
   double t_worker;
#endif

#ifdef WITH_MPI
   /* With B = (size - 1) * 2^29, each worker handles a product of value
      at most about exp (2^29), or 100MB. This used to be an upper bound,
      to which a theoretical optimal value of O (L^3) would be preferred;
      for larger numbers the bound tended to be reached, and using it all
      the time simplifies the code. */
   MPI_Comm_size (MPI_COMM_WORLD, &size);
   B = ((unsigned long int) size - 1) << 29;
#endif

   cm_stat_init (stat);

   /* If filename is given, try to read a partial step 1 certificate from
      the file. */
   mpz_init (N);
   *depth = 0;
   if (filename != NULL)
      if (cm_file_open_read_write (&f, filename))
         c = cm_file_read_ecpp_cert1 (depth, p, f, debug, stat);
      else {
         cm_file_open_write (&f, filename);
         c = NULL;
      }
   else
      c = NULL;
   if (*depth > 0)
      mpz_set (N, c [*depth - 1][3]);
   else
      mpz_set (N, p);

   cm_timer_continue (stat->timer [7]);

   if (mpz_sizeinbase (N, 2) > 64) {
      /* Precompute class numbers. */
      h = (unsigned int *) malloc ((Dmax / 2) * sizeof (unsigned int));
      if (h == NULL) {
         printf ("***** Error: Not enough memory to allocate array h "
            "in ecpp1.\n");
         exit (1);
      }
      compute_h (h, Dmax, tmpdir, stat);
      if (verbose) {
         printf ("Time for class numbers up to Dmax=%"PRIucl
               ": %.0f (%.0f)\n", Dmax,
               cm_timer_get (stat->timer [5]),
               cm_timer_wc_get (stat->timer [5]));
         fflush (stdout);
      }

      /* Precompute primorial for trial division. */
#ifndef WITH_MPI
      mpz_init (primorialB);
      cm_timer_start (stat->timer [6]);
      mpz_primorial_ui (primorialB, B);
      cm_timer_stop (stat->timer [6]);
#else
      t = 0;
      cm_timer_start (stat->timer [6]);
      cm_mpi_submit_primorial (tmpdir, B);
      for (i = 1; i < size; i++) {
         MPI_Recv (&job, 1, MPI_INT, MPI_ANY_SOURCE, MPI_ANY_TAG,
               MPI_COMM_WORLD, &status);
         rank = status.MPI_SOURCE;
         cm_mpi_get_primorial (rank, &t_worker);
         t += t_worker;
      }
      cm_timer_stop (stat->timer [6]);
      stat->timer [6]->elapsed = t;
#endif
      if (verbose) {
         printf ("Time for primorial of B=%lu: %.0f (%.0f)\n", B,
               cm_timer_get (stat->timer [6]), cm_timer_wc_get (stat->timer [6]));
         printf ("hmaxprime: %"PRIucl"\n", hmaxprime);
         fflush (stdout);
      }

      t_old = 0;
      while (mpz_sizeinbase (N, 2) > 64) {
         c = (mpz_t**) realloc (c, (*depth + 1) * sizeof (mpz_t *));
         c [*depth] = (mpz_t *) malloc (4 * sizeof (mpz_t));
         for (i = 0; i < 4; i++)
            mpz_init (c [*depth][i]);
         mpz_set (c [*depth][0], N);
         cm_timer_start (clock);
         if (verbose) {
            printf ("Size [%4i]: %6li bits\n", *depth,
                  mpz_sizeinbase (N, 2));
            fflush (stdout);
         }
         d = find_ecpp_discriminant (c [*depth][2], c [*depth][3], N, Dmax,
               hmaxprime, h, delta,
#ifndef WITH_MPI
               primorialB,
#endif
               B, debug, stat);
         cm_timer_stop (clock);
         if (verbose) {
            for (i = 0, t = 0.0; i < 5; i++)
               t += cm_timer_get (stat->timer [i]);
            printf ("  Time for discriminant %11"PRIicl": %.0f (%.0f)\n",
                  d, t - t_old, cm_timer_wc_get (clock));
            t_old = t;
            printf ("  largest prime of d: %"PRIucl"\n",
                  cm_nt_largest_factor (-d));
            printf ("  largest prime of h: %"PRIucl"\n",
                  cm_nt_largest_factor (h [(-d) / 2 - 1]));
            printf ("  discriminants:          %11.0f (%7.0f)\n",
                  cm_timer_get (stat->timer [4]),
                  cm_timer_wc_get (stat->timer [4]));
            printf ("%13lu qroot:      %11.0f (%7.0f)\n", stat->counter [0],
                  cm_timer_get (stat->timer [0]),
                  cm_timer_wc_get (stat->timer [0]));
            printf ("%13lu Cornacchia: %11.0f (%7.0f)\n", stat->counter [1],
                  cm_timer_get (stat->timer [1]),
                  cm_timer_wc_get (stat->timer [1]));
            printf ("%13lu trial div:  %11.0f (%7.0f)\n", stat->counter [2],
                  cm_timer_get (stat->timer [2]),
                  cm_timer_wc_get (stat->timer [2]));
            printf ("%13lu primality:  %11.0f (%7.0f)\n", stat->counter [3],
                  cm_timer_get (stat->timer [3]),
                  cm_timer_wc_get (stat->timer [3]));
            fflush (stdout);
         }
         mpz_set_si (c [*depth][1], d);
         if (filename != NULL) {
            cm_timer_stop (stat->timer [7]);
            cm_write_ecpp_cert1_line (f, c [*depth], stat);
            cm_timer_continue (stat->timer [7]);
         }
         mpz_set (N, c [*depth][3]);
         (*depth)++;
      }
      free (h);
#ifndef WITH_MPI
      mpz_clear (primorialB);
#endif
   }

   mpz_clear (N);

   cm_timer_stop (stat->timer [7]);
   for (i = 0, t = 0.0; i < 7; i++)
      t+= cm_timer_get (stat->timer [i]);
   if (verbose) {
      printf ("Time for first ECPP step, depth %i: %.0f (%.0f)\n",
         *depth, t, cm_timer_wc_get (stat->timer [7]));
      fflush (stdout);
   }

   if (filename != NULL)
      cm_file_close (f);

   return c;
}

/*****************************************************************************/

static void ecpp_param_init (cm_param_ptr param, uint_cl_t d)
   /* Given the discriminant d, find the best parameter combination in the
      ECPP setting. To minimise the number of polynomial factorisations, we
      only use invariants that do not require modular polynomials, and
      additionally a small number of invariants with low-degree modular
      polynomials. Among these, we use the one with the best height
      factor. */
{
   cm_param_t new_param;
   double hf, new_hf;

   /* First test the non-parametric invariants in the good order. */
   if (   !cm_param_init (param, d, CM_INVARIANT_WEBER,
              CM_SUBFIELD_PREFERRED, 0, false)
       && !(((d - 1) % 8 == 0
            && cm_param_init (param, 4*d, CM_INVARIANT_WEBER,
                  0, CM_SUBFIELD_PREFERRED, false)))
       && !cm_param_init (param, d, CM_INVARIANT_GAMMA2,
              0, CM_SUBFIELD_PREFERRED, false)
       && !cm_param_init (param, d, CM_INVARIANT_GAMMA3,
              0, CM_SUBFIELD_PREFERRED, false))
       cm_param_init (param, d, CM_INVARIANT_J,
              0, CM_SUBFIELD_PREFERRED, false);
   hf = cm_class_height_factor (param);

   /* Atkin invariants have excellent factors between 24 and 36, but
      the Hecke operators are slow to compute. So do not use them. */

   /* Simple eta uses the best of the w_n^e with n one of
      3, 5, 7, 13, 4, 9 or 25, the values for which the modular
      polynomial has genus 0. */
   if (cm_param_init (new_param, d, CM_INVARIANT_SIMPLEETA,
          0, CM_SUBFIELD_PREFERRED, false)) {
      new_hf = cm_class_height_factor (new_param);
      if (new_hf > hf) {
         param [0] = new_param [0];
         hf = new_hf;
      }
   }

   /* For double eta quotients, we limit the search to a degree
      of 2 in j. */
   if (cm_param_init (new_param, d, CM_INVARIANT_DOUBLEETA,
          -1, CM_SUBFIELD_PREFERRED, false)) {
      new_hf = cm_class_height_factor (new_param);
      if (new_hf > hf) {
         param [0] = new_param [0];
         hf = new_hf;
      }
   }

   /* Multiple eta quotients slow the code down; this is probably due
      to the need for factoring the modular polynomials of degree 4. */
}

/*****************************************************************************/

void cm_ecpp_one_step2 (mpz_t *cert2, mpz_t *cert1, int i,
   const char* modpoldir, bool verbose, bool debug, cm_stat_t stat)
   /* The function takes the same parameters as ecpp2, except that cert1
      contains only one entry of the first ECPP step, and that only one
      step of the certificate is output in cert2, which needs be to a
      pre-allocated and initialised array with 6 entries. The integer i
      is the number of the current step; it is used only for printing
      progress information.
      This function has been separated to help with parallelisation. */
{
   mpz_srcptr p, n, l;
   int_cl_t d;
   mpz_t t, co, a, b, x, y;
   cm_param_t param;
   cm_class_t c;
   cm_timer_t clock;

   mpz_init (t);
   mpz_init (co);
   mpz_init (a);
   mpz_init (b);
   mpz_init (x);
   mpz_init (y);

   cm_timer_start (clock);
   p = cert1 [0];
   d = mpz_get_si (cert1 [1]);
   n = cert1 [2];
   l = cert1 [3];

   mpz_add_ui (t, p, 1);
   mpz_sub (t, t, n);
   mpz_divexact (co, n, l);

   cm_timer_continue (stat->timer [1]);
   ecpp_param_init (param, d);

   /* Compute the class field tower. */
   cm_class_init (c, param, false);
   cm_class_compute (c, param, false, true, false);
   cm_timer_stop (stat->timer [1]);

   cm_curve_and_point_stat (a, b, x, y, param, c, p, l, co,
      modpoldir, false, false, stat);
   cm_class_clear (c);
   cm_timer_stop (clock);

   if (verbose) {
      printf ("Time for %4i (discriminant %11"PRIicl
         ", invariant %c, parameters %13s): %6.0f\n",
         i, d, param->invariant, param->str, cm_timer_get (clock));
      if (debug) {
         printf ("  CM:    %5.0f\n", cm_timer_get (stat->timer [1]));
         printf ("  roots: %5.0f\n", cm_timer_get (stat->timer [2]));
         printf ("  point: %5.0f\n", cm_timer_get (stat->timer [3]));
      }
      fflush (stdout);
   }

   mpz_set (cert2 [0], p);
   mpz_set (cert2 [1], t);
   mpz_set (cert2 [2], co);
   mpz_set (cert2 [3], a);
   mpz_set (cert2 [4], x);
   mpz_set (cert2 [5], y);

   mpz_clear (t);
   mpz_clear (co);
   mpz_clear (a);
   mpz_clear (b);
   mpz_clear (x);
   mpz_clear (y);
}

/*****************************************************************************/

static void ecpp2 (mpz_t **cert2, mpz_t **cert1, int depth, char *filename,
   const char* modpoldir, bool verbose, bool debug, cm_stat_ptr stat)
   /* Given the result of the ECPP down-run in cert1, an array of
      length depth as computed by ecpp1, execute the second step of
      the ECPP algorithm and compute the certificate proper in cert2,
      which needs to be pre-allocated as an array of length depth
      with each entry an array of length 6 to contain p, t, co, a, x and y:
      the prime p to be certified, the trace t of the elliptic curve, the
      co-factor such that p+1-t = co*l with l the next prime, the curve
      parameter a, and the coordinates (x,y) of a point of prime order l
      on the curve; the curve parameter b is implicit.
      If different from NULL, filename gives a file from which to read the
      beginning of the certificate, and to which to write the computed end.
      modpoldir gives the directory where modular polynomials are stored;
      it is passed through to the function computing a curve from a root
      of the class polynomial.
      verbose indicates whether intermediate computations output progress
      information.
      debug indicates whether additional developer information (mainly
      timings and counters for tuning) is output; this is done only in
      the case that verbose is set as well.
      The stat parameter is used to pass timing information to the calling
      function. */

{
   int done;
   int i;
   FILE *f;
#ifdef WITH_MPI
   cm_stat_t stat_worker;
   MPI_Status status;
   int sent, received, rank, job;
#endif

   cm_stat_init (stat);

   if (filename != NULL)
      if (cm_file_open_read_write (&f, filename))
         cm_file_read_ecpp_cert2 (cert2, cert1 [0][0], f, debug,
            stat);
      else {
         cm_file_open_write (&f, filename);
      }

   cm_timer_continue (stat->timer [0]);
#ifndef WITH_MPI
   for (i = 0; i < depth; i++) {
      if (mpz_sgn (cert2 [i][0]) == 0) {
         cm_ecpp_one_step2 (cert2 [i], cert1 [i], i, modpoldir,
            verbose, debug, stat);
         if (filename != NULL) {
            cm_timer_stop (stat->timer [0]);
            cm_write_ecpp_cert2_line (f, i, cert2 [i], stat);
            cm_timer_continue (stat->timer [0]);
         }
      }
   }
#else
   sent = 0;
   received = 0;
   for (i = 0; i < depth; i++) 
      if (mpz_sgn (cert2 [i][0]) != 0) received++;
   
   while (received < depth) {
      while (sent < depth && mpz_sgn (cert2 [sent][0]) != 0) sent++;
      if (sent < depth && (rank = cm_mpi_queue_pop ()) != -1) {
         cm_mpi_submit_ecpp_one_step2 (rank, sent, cert1 [sent], modpoldir);
         sent++;
      }
      else {
         MPI_Recv (&job, 1, MPI_INT, MPI_ANY_SOURCE, MPI_ANY_TAG,
               MPI_COMM_WORLD, &status);
         rank = status.MPI_SOURCE;
         cm_mpi_get_ecpp_one_step2 (cert2 [job], rank, stat_worker);
         for (i = 1; i <= 3; i++)
            stat->timer [i]->elapsed += stat_worker->timer [i]->elapsed;
         cm_mpi_queue_push (rank);
         received++;
         if (debug) {
            printf ("Timings after job %3i: CM %7.0f, roots %10.0f, "
               "point %7.0f\n", job,
               cm_timer_get (stat->timer [1]),
               cm_timer_get (stat->timer [2]),
               cm_timer_get (stat->timer [3]));
            fflush (stdout);
         }
         if (filename != NULL) {
            cm_timer_stop (stat->timer [0]);
            cm_write_ecpp_cert2_line (f, job, cert2 [job], stat);
            cm_timer_continue (stat->timer [0]);
         }
      }
    }
#endif
   cm_timer_stop (stat->timer [0]);

   if (verbose)
      printf ("Time for second ECPP step: %.0f (%.0f)\n",
         cm_timer_get (stat->timer [1]) + cm_timer_get (stat->timer [2])
         + cm_timer_get (stat->timer [3]),
         cm_timer_wc_get (stat->timer [0]));
}

/*****************************************************************************/

<<<<<<< HEAD
bool cm_ecpp (mpz_srcptr N, const char* modpoldir, bool print,
   char *filename, bool trust, bool check, bool verbose, bool debug, bool onlys1)
=======
bool cm_ecpp (mpz_srcptr N, const char* modpoldir,
   const char *filename, char* tmpdir,
   bool print, bool trust, bool check, bool verbose, bool debug)
>>>>>>> a9a1c311
   /* Assuming that N is a (probable) prime, compute an ECPP certificate.
      modpoldir gives the directory where modular polynomials are stored;
      it is passed through to the function computing a curve from a root
      of the class polynomial.
      If filename is different from NULL, the final ECPP certificate is
      output to the file, and the stage 1 and stage 2 certificates are
      read from (partially) and written to temporary files.
      If tmpdir is different from NULL, it refers to a directory where
      files can be stored representing precomputations that are independent
      of the number under consideration (class numbers, primorials).
      If trust is set to true, then N is trusted to be a probable prime;
      otherwise a quick primality test is run.
      print indicates whether the result is printed to stdout.
      check indicates whether the certificate should be checked.
      If yes, the return value of the function is the result of the check;
      otherwise the return value is true.
      verbose indicates whether intermediate computations output progress
      information.
      debug indicates whether additional developer information (mainly
      timings and counters for tuning) is output; this is done only in
      the case that verbose is set as well. 
      onlys1 indicates to stop at the end of stage 1*/

{
   bool res = true;
   int depth;
   mpz_t **cert1, **cert2;
   char *filename1, *filename2, *filenameprimo;
   int i, j;
   cm_timer_t clock;
   cm_stat_t stat1, stat2;
   double t;
   FILE *f;

   if (!trust) {
      cm_timer_start (clock);
      if (!mpz_probab_prime_p (N, 1)) {
         printf ("***** Error: cm_ecpp called with composite number.\n");
         exit (1);
      }
      else {
         cm_timer_stop (clock);
         if (verbose)
            printf ("Time for primality test: %.0f (%.0f)\n",
            cm_timer_get (clock), cm_timer_wc_get (clock));
      }
   }

   if (filename != NULL) {
      i = strlen (filename) + 7;
      filename1 = (char *) malloc (i * sizeof (char));
      sprintf (filename1, "%s.cert1", filename);
      filename2 = (char *) malloc (i * sizeof (char));
      sprintf (filename2, "%s.cert2", filename);
      filenameprimo = (char *) malloc (i * sizeof (char));
      sprintf (filenameprimo, "%s.primo", filename);
   }
   else {
      filename1 = NULL;
      filename2 = NULL;
   }
   cert1 = ecpp1 (&depth, N, filename1, tmpdir, verbose, debug, stat1);

   if (!onlys1) {
      cert2 = (mpz_t **)malloc(depth * sizeof(mpz_t *));
      for (i = 0; i < depth; i++)
      {
         cert2[i] = (mpz_t *)malloc(6 * sizeof(mpz_t));
         for (j = 0; j < 6; j++)
            mpz_init(cert2[i][j]);
      }
      ecpp2(cert2, cert1, depth, filename2, modpoldir, verbose, debug, stat2);

      if (print)
         cm_file_write_ecpp_cert_pari(stdout, cert2, depth);

      if (filename != NULL)
      {
         if (!cm_file_open_write(&f, filename))
            exit(1);
         cm_file_write_ecpp_cert_pari(f, cert2, depth);
         cm_file_close(f);
         if (!cm_file_open_write(&f, filenameprimo))
            exit(1);
         cm_file_write_ecpp_cert_primo(f, cert2, depth);
         cm_file_close(f);
      }

      if (verbose)
<<<<<<< HEAD
      {
         for (i = 0, t = 0.0; i <= 6; i++)
            t += cm_timer_get(stat1->timer[i]);
         for (i = 1; i <= 3; i++)
            t += cm_timer_get(stat2->timer[i]);
         printf("Total time for ECPP: %.0f (%.0f)\n", t,
                cm_timer_wc_get(stat1->timer[7]) + cm_timer_wc_get(stat2->timer[0]));
      }

      if (check)
      {
         cm_timer_start(clock);
         res = cm_pari_ecpp_check(cert2, depth);
         cm_timer_stop(clock);
         if (verbose)
            printf("Time for ECPP check (%s): %.1f\n",
                   (res ? "true" : "false"), cm_timer_get(clock));
      }
=======
         printf ("Time for ECPP check (%s): %.0f\n",
            (res ? "true" : "false"), cm_timer_get (clock));
>>>>>>> a9a1c311
   }

   for (i = 0; i < depth; i++) {
      for (j = 0; j < 4; j++)
         mpz_clear (cert1 [i][j]);
      free (cert1 [i]);
      if (!onlys1) {
         for (j = 0; j < 6; j++)
            mpz_clear (cert2 [i][j]);
         free (cert2 [i]);
      }
   }
   free (cert1);
   if (!onlys1) free (cert2);
   if (filename != NULL) {
      free (filename1);
      free (filename2);
   }

   return res;
}

/*****************************************************************************/
/*****************************************************************************/<|MERGE_RESOLUTION|>--- conflicted
+++ resolved
@@ -1732,14 +1732,9 @@
 
 /*****************************************************************************/
 
-<<<<<<< HEAD
-bool cm_ecpp (mpz_srcptr N, const char* modpoldir, bool print,
-   char *filename, bool trust, bool check, bool verbose, bool debug, bool onlys1)
-=======
 bool cm_ecpp (mpz_srcptr N, const char* modpoldir,
    const char *filename, char* tmpdir,
-   bool print, bool trust, bool check, bool verbose, bool debug)
->>>>>>> a9a1c311
+   bool print, bool trust, bool check, bool verbose, bool debug, bool onlys1)
    /* Assuming that N is a (probable) prime, compute an ECPP certificate.
       modpoldir gives the directory where modular polynomials are stored;
       it is passed through to the function computing a curve from a root
@@ -1829,7 +1824,6 @@
       }
 
       if (verbose)
-<<<<<<< HEAD
       {
          for (i = 0, t = 0.0; i <= 6; i++)
             t += cm_timer_get(stat1->timer[i]);
@@ -1845,13 +1839,9 @@
          res = cm_pari_ecpp_check(cert2, depth);
          cm_timer_stop(clock);
          if (verbose)
-            printf("Time for ECPP check (%s): %.1f\n",
+            printf("Time for ECPP check (%s): %.0f\n",
                    (res ? "true" : "false"), cm_timer_get(clock));
       }
-=======
-         printf ("Time for ECPP check (%s): %.0f\n",
-            (res ? "true" : "false"), cm_timer_get (clock));
->>>>>>> a9a1c311
    }
 
    for (i = 0; i < depth; i++) {
