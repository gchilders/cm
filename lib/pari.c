--- conflicted
+++ resolved
@@ -619,7 +619,6 @@
 
 /*****************************************************************************/
 
-<<<<<<< HEAD
 void copy_toplimbs(mpz_ptr a,mpz_ptr b,mp_size_t numlimb){
 // copy the top numlimb limbs from b into a (assume that b has at least numlimb limbs)
     MPZ_REALLOC(a,numlimb);
@@ -956,380 +955,6 @@
     
     return ans;   
 }
-=======
-/* Backport of faster halfgcd from PARI 2.16,
-   commit d0c3f12ffd5cbb8ae8ab0a79fbe797af455446cf */
-#if PARI_VERSION_CODE < PARI_VERSION (2, 16, 0)
-#define swap(x,y)  {GEN  _z=x; x=y; y=_z;}
-int lgcdii(ulong* d, ulong* d1, ulong* u, ulong* u1, ulong* v, ulong* v1, ulong vmax);
-
-static GEN
-my_ZM2_mul(GEN A, GEN B)
-{
-  const long t = 13+2;
-  GEN A11=gcoeff(A,1,1),A12=gcoeff(A,1,2), B11=gcoeff(B,1,1),B12=gcoeff(B,1,2);
-  GEN A21=gcoeff(A,2,1),A22=gcoeff(A,2,2), B21=gcoeff(B,2,1),B22=gcoeff(B,2,2);
-  if (lgefint(A11) < t || lgefint(B11) < t || lgefint(A22) < t || lgefint(B22) < t
-   || lgefint(A12) < t || lgefint(B12) < t || lgefint(A21) < t || lgefint(B21) < t)
-  {
-    GEN a = mulii(A11, B11), b = mulii(A12, B21);
-    GEN c = mulii(A11, B12), d = mulii(A12, B22);
-    GEN e = mulii(A21, B11), f = mulii(A22, B21);
-    GEN g = mulii(A21, B12), h = mulii(A22, B22);
-    retmkmat2(mkcol2(addii(a,b), addii(e,f)), mkcol2(addii(c,d), addii(g,h)));
-  } else
-  {
-    GEN M1 = mulii(addii(A11,A22), addii(B11,B22));
-    GEN M2 = mulii(addii(A21,A22), B11);
-    GEN M3 = mulii(A11, subii(B12,B22));
-    GEN M4 = mulii(A22, subii(B21,B11));
-    GEN M5 = mulii(addii(A11,A12), B22);
-    GEN M6 = mulii(subii(A21,A11), addii(B11,B12));
-    GEN M7 = mulii(subii(A12,A22), addii(B21,B22));
-    GEN T1 = addii(M1,M4), T2 = subii(M7,M5);
-    GEN T3 = subii(M1,M2), T4 = addii(M3,M6);
-    retmkmat2(mkcol2(addii(T1,T2), addii(M2,M4)),
-              mkcol2(addii(M3,M5), addii(T3,T4)));
-  }
-}
-
-static GEN
-matid2(void)
-{
-    retmkmat2(mkcol2(gen_1,gen_0),
-              mkcol2(gen_0,gen_1));
-}
-
-/* Return M*[q,1;1,0] */
-static GEN
-mulq(GEN M, GEN q)
-{
-  GEN u, v, res = cgetg(3, t_MAT);
-  u = addii(mulii(gcoeff(M,1,1), q), gcoeff(M,1,2));
-  v = addii(mulii(gcoeff(M,2,1), q), gcoeff(M,2,2));
-  gel(res,1) = mkcol2(u, v);
-  gel(res,2) = gel(M,1);
-  return res;
-}
-
-static GEN
-mulqab(GEN M, GEN q, GEN *ap, GEN *bp)
-{
-  GEN b = subii(*ap, mulii(*bp, q));
-  *ap = *bp; *bp = b;
-  return mulq(M,q);
-}
-
-/* Return M*[q,1;1,0]^-1 */
-static GEN
-mulqi(GEN M, GEN q, GEN *ap, GEN *bp)
-{
-  GEN u, v, res, a;
-  a = addii(mulii(*ap, q), *bp);
-  *bp = *ap; *ap = a;
-  res = cgetg(3, t_MAT);
-  u = subii(gcoeff(M,1,1),mulii(gcoeff(M,1,2), q));
-  v = subii(gcoeff(M,2,1),mulii(gcoeff(M,2,2), q));
-  gel(res,1) = gel(M,2);
-  gel(res,2) = mkcol2(u,v);
-  return res;
-}
-
-/* test whether n is a power of 2 */
-static long
-isint2n(GEN n)
-{
-  GEN x;
-  long lx = lgefint(n), i;
-  if (lx == 2) return 0;
-  x = int_MSW(n);
-  if (*(ulong*)x != 1UL<<expu(*(ulong*)x) ) return 0;
-  for (i = 3; i < lx; i++)
-  {
-    x = int_precW(x); if (*x) return 0;
-  }
-  return 1;
-}
-
-static long
-uexpi(GEN a)
-{ return expi(a)+!isint2n(a); }
-
-static GEN
-FIXUP0(GEN M, GEN *a, GEN *b, long m)
-{
-  long cnt=0;
-  while (expi(*b) >= m)
-  {
-    GEN r, q = dvmdii(*a, *b, &r);
-    *a = *b; *b = r;
-    M = mulq(M, q);
-    cnt++;
-  };
-  if (cnt>6) pari_err_BUG("FIXUP0");
-  return M;
-}
-
-static long
-signdet(GEN Q)
-{
-  long a = Mod4(gcoeff(Q,1,1)), b = Mod4(gcoeff(Q,1,2));
-  long c = Mod4(gcoeff(Q,2,1)), d = Mod4(gcoeff(Q,2,2));
-  return ((a*d-b*c)&3)==1 ? 1 : -1;
-}
-
-static GEN
-ZM_inv2(GEN M)
-{
-  long e = signdet(M);
-  if (e==1) return mkmat22(gcoeff(M,2,2),negi(gcoeff(M,1,2)),
-                          negi(gcoeff(M,2,1)),gcoeff(M,1,1));
-  else      return mkmat22(negi(gcoeff(M,2,2)),gcoeff(M,1,2),
-                           gcoeff(M,2,1),negi(gcoeff(M,1,1)));
-}
-
-static GEN
-lastq(GEN Q)
-{
-  GEN p = gcoeff(Q,1,1), q = gcoeff(Q,1,2), s = gcoeff(Q,2,2);
-  if (signe(q)==0) pari_err_BUG("halfgcd");
-  if (signe(s)==0) return p;
-  if (equali1(q))  return subiu(p,1);
-  return divii(p, q);
-}
-
-static GEN
-mulT(GEN Q, GEN *ap, GEN *bp)
-{
-  *ap = addii(*ap, *bp);
-  *bp = negi(*bp);
-  return mkmat2(gel(Q,1),
-           mkcol2(subii(gcoeff(Q,1,1), gcoeff(Q,1,2))
-                , subii(gcoeff(Q,2,1), gcoeff(Q,2,2))));
-}
-
-static GEN
-FIXUP1(GEN M, GEN a, GEN b, long m, long t, GEN *ap, GEN *bp)
-{
-  GEN Q = gel(M,1), a0 = gel(M,2), b0 = gel(M,3);
-  GEN q, am = remi2n(a, m), bm = remi2n(b, m);
-  if (signdet(Q)==-1)
-  {
-    *ap = subii(mulii(bm, gcoeff(Q,1,2)),mulii(am, gcoeff(Q,2,2)));
-    *bp = subii(mulii(am, gcoeff(Q,2,1)),mulii(bm, gcoeff(Q,1,1)));
-    *ap = addii(*ap, shifti(addii(a0, gcoeff(Q,2,2)), m));
-    *bp = addii(*bp, shifti(subii(b0, gcoeff(Q,2,1)), m));
-    if (signe(*bp) >= 0)
-      return Q;
-    if (expi(addii(*ap,*bp)) >= m+t)
-      return mulT(Q, ap ,bp);
-    q = lastq(Q);
-    Q = mulqi(Q, q, ap, bp);
-    if (cmpiu(q, 2)>=0)
-      return mulqab(Q, subiu(q,1), ap, bp);
-    else
-      return mulqi(Q, lastq(Q), ap, bp);
-  }
-  else
-  {
-    *ap = subii(mulii(am, gcoeff(Q,2,2)),mulii(bm, gcoeff(Q,1,2)));
-    *bp = subii(mulii(bm, gcoeff(Q,1,1)),mulii(am, gcoeff(Q,2,1)));
-    *ap = addii(*ap, shifti(subii(a0, gcoeff(Q,2,2)), m));
-    *bp = addii(*bp, shifti(addii(b0, gcoeff(Q,2,1)), m));
-    if (expi(*ap) >= m+t)
-      return FIXUP0(Q, ap, bp, m+t);
-    else
-      return signe(gcoeff(Q,1,2))==0? Q: mulqi(Q, lastq(Q), ap, bp);
-  }
-}
-
-static long
-magic_threshold(GEN a)
-{ return (3+uexpi(a))>>1; }
-
-static GEN
-HGCD_basecase(GEN y, GEN x)
-{
-  pari_sp av = avma;
-  GEN d, d1, q, r;
-  GEN u, u1, v, v1;
-  ulong xu, xu1, xv, xv1; /* Lehmer stage recurrence matrix */
-  int lhmres;             /* Lehmer stage return value */
-
-  long m = magic_threshold(y);
-
-  /* There is no special case for single-word numbers since this is
-   * mainly meant to be used with large moduli. */
-  if (cmpii(y,x) <= 0)
-  {
-    d = x; d1 = y;
-    u = gen_1; u1 = gen_0;
-    v = gen_0; v1 = gen_1;
-  } else
-  {
-    d = y; d1 = x;
-    u = gen_0; u1 = gen_1;
-    v = gen_1; v1 = gen_0;
-  }
-  while (lgefint(d) > 3 &&  expi(d1) >= m + BITS_IN_LONG + 1)
-  {
-    /* do a Lehmer-Jebelean round */
-    lhmres = lgcdii((ulong *)d, (ulong *)d1, &xu, &xu1, &xv, &xv1, 0);
-
-    if (lhmres)
-    {
-      if (lhmres == 1 || lhmres == -1)
-      {
-        if (xv1 == 1)
-        {
-          r = subii(d,d1); d = d1; d1 = r;
-          r = addii(u,u1); u = u1; u1 = r;
-          r = addii(v,v1); v = v1; v1 = r;
-        }
-        else
-        {
-          r = subii(d, mului(xv1,d1)); d = d1; d1 = r;
-          r = addii(u, mului(xv1,u1)); u = u1; u1 = r;
-          r = addii(v, mului(xv1,v1)); v = v1; v1 = r;
-        }
-      }
-      else
-      {
-        r  = subii(muliu(d,xu),  muliu(d1,xv));
-        d1 = subii(muliu(d,xu1), muliu(d1,xv1)); d = r;
-        r  = addii(muliu(u,xu),  muliu(u1,xv));
-        u1 = addii(muliu(u,xu1), muliu(u1,xv1)); u = r;
-        r  = addii(muliu(v,xu),  muliu(v1,xv));
-        v1 = addii(muliu(v,xu1), muliu(v1,xv1)); v = r;
-        if (lhmres&1) togglesign(d); else togglesign(d1);
-      }
-    } /* lhmres != 0 */
-    if (expi(d1) < m) break;
-
-    if (lhmres <= 0 && signe(d1))
-    {
-      q = dvmdii(d,d1,&r);
-      d = d1; d1 = r;
-      r = addii(u, mulii(q,u1)); u = u1; u1 = r;
-      r = addii(v, mulii(q,v1)); v = v1; v1 = r;
-    }
-    if (gc_needed(av,1))
-    {
-      if(DEBUGMEM>1) pari_warn(warnmem,"ratlift");
-      gerepileall(av, 6, &d, &d1, &u, &u1, &v, &v1);
-    }
-  }
-  while (expi(d1) >= m)
-  {
-    q = dvmdii(d,d1, &r);
-    d = d1; d1 = r; swap(u,u1); swap(v,v1);
-    u1 = addii(mulii(u, q), u1);
-    v1 = addii(mulii(v, q), v1);
-  }
-  return gerepilecopy(av, mkvec3(mkmat22(u1,u,v1,v), d, d1));
-}
-
-static GEN HGCD(GEN x, GEN y);
-
-/*
-Based on
-Klaus Thull and Chee K. Yap,
-A unified approach to HGCD algorithms for polynomials andintegers,
-1990, Manuscript.
-URL: http://cs.nyu.edu/cs/faculty/yap/papers.
-*/
-
-static GEN
-HGCD_split(GEN a, GEN b)
-{
-  pari_sp av = avma;
-  long m = magic_threshold(a), t, l, k, tp;
-  GEN a0, b0, ap, bp, c, d, c0, d0, cp, dp, R, S, T, q, r;
-  if (signe(b) < 0  || cmpii(a,b)<0) pari_err_BUG("HGCD_split");
-  if (expi(b) < m)
-    return gerepilecopy(av, mkvec3(matid2(), a, b));
-  a0 = addiu(shifti(a, -m), 1);
-  if (cmpiu(a0,7) <= 0)
-  {
-    R = FIXUP0(matid2(), &a, &b, m);
-    return gerepilecopy(av, mkvec3(R, a, b));
-  }
-  b0 = shifti(b,-m);
-  t = magic_threshold(a0);
-  R = FIXUP1(HGCD(a0,b0),a, b, m, t, &ap, &bp);
-  if (expi(bp) < m)
-    return gerepilecopy(av, mkvec3(R, ap, bp));
-  q = dvmdii(ap, bp, &r);
-  c = bp; d = r;
-  if (cmpiu(shifti(c,-m),6) <= 0)
-  {
-    R = FIXUP0(mulq(R, q), &c, &d, m);
-    return gerepilecopy(av, mkvec3(R, c, d));
-  }
-  l = uexpi(c);
-  k = 2*m-l-1; if (k<0) pari_err_BUG("halfgcd");
-  c0 = addiu(shifti(c, -k), 1); if (cmpiu(c0,8)<0) pari_err_BUG("halfgcd");
-  d0 = shifti(d, -k);
-  tp = magic_threshold(c0);
-  S = FIXUP1(HGCD(c0,d0), c, d, k, tp, &cp, &dp);
-  if (!(expi(cp)>=m+1 && m+1 > expi(dp))) pari_err_BUG("halfgcd");
-  T = FIXUP0(my_ZM2_mul(mulq(R, q), S), &cp, &dp, m);
-  return gerepilecopy(av, mkvec3(T, cp, dp));
-}
-
-static GEN
-HGCD(GEN x, GEN y)
-{
-  if (lgefint(y) < 100)
-    return HGCD_basecase(x, y);
-  else
-    return HGCD_split(x, y);
-}
-
-static GEN
-HGCD0(GEN x, GEN y)
-{
-  if (signe(y) >= 0 && cmpii(x, y) >= 0)
-    return HGCD(x, y);
-  if (cmpii(x, y) < 0)
-  {
-    GEN M = HGCD0(y, x), Q = gel(M,1);
-    return mkvec3(mkmat22(gcoeff(Q,2,1),gcoeff(Q,2,2),gcoeff(Q,1,1),gcoeff(Q,1,2)),
-        gel(M,2),gel(M,3));
-  } /* Now y <= x*/
-  if (signe(x) <= 0)
-  { /* y <= x <=0 */
-    GEN M = HGCD(negi(y), negi(x)), Q = gel(M,1);
-    return mkvec3(mkmat22(negi(gcoeff(Q,2,1)),negi(gcoeff(Q,2,2)),
-                          negi(gcoeff(Q,1,1)),negi(gcoeff(Q,1,2))),
-        gel(M,2),gel(M,3));
-  }
-  else /* y <= 0 <=x */
-  {
-    GEN M = HGCD0(x, negi(y)), Q = gel(M,1);
-    return mkvec3(mkmat22(gcoeff(Q,1,1),gcoeff(Q,1,2),negi(gcoeff(Q,2,1)),negi(gcoeff(Q,2,2))),
-        gel(M,2),gel(M,3));
-  }
-}
-
-static GEN
-my_halfgcdii(GEN A, GEN B)
-{
-  pari_sp av = avma;
-  GEN M, Q, a, b, m = abscmpii(A, B)>0 ? A: B;
-  M = HGCD0(A,B); Q = gel(M,1); a = gel(M,2); b = gel(M,3);
-  while (signe(b) && abscmpii(sqri(b), m) >= 0)
-  {
-    GEN r, q = dvmdii(a, b, &r);
-    a = b; b = r;
-    Q = mulq(Q, q);
-  }
-  return gerepilecopy(av, mkvec2(ZM_inv2(Q),mkcol2(a,b)));
-}
-#endif
-
-/*****************************************************************************/
->>>>>>> 5ad5292f
 
 bool cm_pari_cornacchia (mpz_ptr t, mpz_ptr v, mpz_srcptr p,
    mpz_srcptr root, const int_cl_t d)
@@ -1376,162 +1001,6 @@
    return ans;
 }
 
-bool cm_pari_cornacchia_old (mpz_ptr t, mpz_ptr v, mpz_srcptr p,
-   mpz_srcptr root, const int_cl_t d)
-{
-   /* Compute t such that 4*p = t^2-v^2*d for some v, where p is an odd
-      prime and d is an imaginary-quadratic discriminant such that d is a
-      square modulo p and |d|<4*p.
-      The return value indicates whether such a t exists; if not, the
-      value of t is not changed during the algorithm. If yes and v is not
-      NULL, it is changed.
-      If root is not NULL, it is assumed to contain a pre-computed
-      square root of d modulo p. */
-
-   pari_sp av;
-   GEN half, M, R;
-   mpz_t rootloc;
-   mpz_t r0, r1, ri, rim1, rip1;
-      /* remainders 0, 1, i, i-1 and i+1 of the Euclidian algorithm */
-   mpz_t tp, vp;
-      /* candidates t' and v' for t and v */
-   mpz_t l;
-      /* stop Euclidian algorithm with ri > l >= rip1 */
-   mpz_t Vi, Vip1, qi;
-      /* Bezout coefficients in front of r1 at steps i and i+1,
-         and quotient at step i */
-   mpz_t tmp;
-   bool ok;
-
-   mpz_init (rootloc);
-   mpz_init (r0);
-   mpz_init (r1);
-   mpz_init (rip1);
-   mpz_init (tp);
-   mpz_init (vp);
-   mpz_init (tmp);
-
-   /* Prepare a root of d modulo p. */
-   if (root != NULL)
-      mpz_set (rootloc, root);
-   else
-      cm_nt_mpz_tonelli_si (rootloc, d, p);
-
-   /* Prepare the halfgcd. */
-   if ((d - 1) % 8 == 0) {
-      /* Solve p = (t/2)^2 + y^2 * (-d). */
-      mpz_set (r0, p);
-      mpz_set (r1, rootloc);
-   }
-   else if (d % 4 == 0) {
-      /* Solve p = (t/2)^2 + y^2 * (-d/4); we need to divide root by 2. */
-      mpz_set (r0, p);
-      if (!mpz_divisible_2exp_p (rootloc, 1))
-         mpz_sub (rootloc, p, rootloc);
-      mpz_divexact_ui (r1, rootloc, 2);
-   }
-   else {
-      /* d = 5 mod 8, the complicated case */
-      mpz_init (l);
-      mpz_init (ri);
-      mpz_init (Vi);
-      mpz_init (Vip1);
-
-      mpz_mul_2exp (r0, p, 1);
-      /* Make root odd, then it is a root of d modulo 4*p. */
-      if (mpz_divisible_2exp_p (rootloc, 1))
-         mpz_sub (r1, p, rootloc);
-      else
-         mpz_set (r1, rootloc);
-      mpz_mul_2exp (l, p, 2);
-      mpz_sqrt (l, l);
-   }
-
-   /* Delegate the halfgcd to pari. */
-   av = avma;
-#if PARI_VERSION_CODE < PARI_VERSION (2, 16, 0)
-   half = my_halfgcdii (mpz_get_Z (r0), mpz_get_Z (r1));
-#else
-   half = halfgcdii (mpz_get_Z (r0), mpz_get_Z (r1));
-#endif
-   R = gel (half, 2);
-   Z_get_mpz (rip1, gel (R, 2));
-   if ((d - 5) % 8 == 0) {
-      Z_get_mpz (ri, gel (R, 1));
-      M = gel (half, 1);
-      Z_get_mpz (Vi, gcoeff (M, 1, 2));
-      Z_get_mpz (Vip1, gcoeff (M, 2, 2));
-   }
-   avma = av;
-
-   /* Determine the candidate for t. */
-   if ((d - 5) % 8 != 0)
-      mpz_mul_2exp (tp, rip1, 1);
-   else {
-      if (mpz_cmp (ri, l) > 0)
-         mpz_set (tp, rip1);
-      else {
-         /* Compute the previous remainder r_{i-1}. */
-         mpz_init (rim1);
-         mpz_init (qi);
-         mpz_tdiv_q (qi, Vip1, Vi);
-         mpz_abs (qi, qi);
-         mpz_mul (rim1, ri, qi);
-         mpz_add (rim1, rim1, rip1);
-
-         if (mpz_cmp (rim1, l) > 0)
-            mpz_set (tp, ri);
-         else
-            /* Now we have sqrt (4*p) > r_{i-1} > r_i > sqrt (2*p)
-               and r_{i+1} < sqrt (2*p), since by the properties of the
-               halfgcd r_{i+1} is the first remainder below this bound.
-               This implies
-               r_{i-2} = q_{i-1} * r_{i-1}    + r_i
-                       >     1   * sqrt (2*p) + sqrt (2*p)
-                       > sqrt (4*p),
-               so there is no need to go further up. */
-            mpz_set (tp, rim1);
-
-         mpz_clear (rim1);
-         mpz_clear (qi);
-      }
-
-      mpz_clear (l);
-      mpz_clear (ri);
-      mpz_clear (Vi);
-      mpz_clear (Vip1);
-   }
-
-   /* Check whether v exists. */
-   mpz_mul_2exp (vp, p, 2);
-   mpz_pow_ui (tmp, tp, 2);
-   mpz_sub (vp, vp, tmp);
-   if (!mpz_divisible_ui_p (vp, -d))
-      ok = false;
-   else {
-      mpz_divexact_ui (vp, vp, -d);
-      if (!mpz_perfect_square_p (vp))
-            ok = false;
-      else
-            ok = true;
-   }
-   if (ok) {
-      mpz_set (t, tp);
-      if (v != NULL)
-         mpz_root (v, vp, 2);
-   }
-
-   mpz_clear (rootloc);
-   mpz_clear (r0);
-   mpz_clear (r1);
-   mpz_clear (rip1);
-   mpz_clear (tp);
-   mpz_clear (vp);
-   mpz_clear (tmp);
-
-   return ok;
-}
-
 /*****************************************************************************/
 
 bool cm_pari_ecpp_check (mpz_t **cert, int depth)
